# Getting started

EDS-NLP provides a set of spaCy components that are used to extract information from clinical notes written in French.

If it's your first time with spaCy, we recommend you familiarise yourself with some of their key concepts by looking at the "[spaCy 101](tutorials/spacy101.md)" page.

## Quick start

### Installation

You can install EDS-NLP via `pip`:

<div class="termy">

```console
$ pip install edsnlp
---> 100%
color:green Successfully installed!
```

</div>

We recommend pinning the library version in your projects, or use a strict package manager like [Poetry](https://python-poetry.org/).

```
pip install edsnlp==0.5.3
```

### A first pipeline

Once you've installed the library, let's begin with a very simple example that extracts mentions of COVID19 in a text, and detects whether they are negated.

```python
import spacy

nlp = spacy.blank("fr")  # (1)

terms = dict(
    covid=["covid", "coronavirus"],  # (2)
)

# Sentencizer component, needed for negation detection
nlp.add_pipe("eds.sentences")  # (3)
# Matcher component
nlp.add_pipe("eds.matcher", config=dict(terms=terms))  # (4)
# Negation detection
nlp.add_pipe("eds.negation")

# Process your text in one call !
doc = nlp("Le patient est atteint de covid")

doc.ents  # (5)
# Out: (covid,)

doc.ents[0]._.negation  # (6)
# Out: False
```

1. We only need spaCy's French tokenizer.
1. This example terminology provides a very simple, and by no means exhaustive, list of synonyms for COVID19.
1. In spaCy, pipelines are added via the [`nlp.add_pipe` method](https://spacy.io/api/language#add_pipe). EDS-NLP pipelines are automatically discovered by spaCy.
1. See the [matching tutorial](tutorials/matching-a-terminology.md) for mode details.
1. spaCy stores extracted entities in the [`Doc.ents` attribute](https://spacy.io/api/doc#ents).
1. The [`eds.negation` pipeline](pipelines/qualifiers/negation.md) has added a `negation` custom attribute.

This example is complete, it should run as-is. Check out the [spaCy 101 page](tutorials/spacy101.md) if you're not familiar with spaCy.

## Available pipeline components

=== "Core"

    | Pipeline               | Description                                     |
    | ---------------------- | ----------------------------------------------- |
    | `eds.normalizer`       | Non-destructive input text normalisation        |
    | `eds.sentences`        | Better sentence boundary detection              |
    | `eds.matcher`          | A simple yet powerful entity extractor          |
    | `eds.terminology`      | A simple yet powerful terminology matcher       |
    | `eds.advanced-matcher` | A conditional entity extractor                  |
    | `eds.endlines`         | An unsupervised model to classify each end line |

=== "Qualifiers"

    | Pipeline               | Description                                     |
    | ---------------------- | ----------------------------------------------- |
    | `eds.negation`         | Rule-based negation detection                   |
    | `eds.family`           | Rule-based family context detection             |
    | `eds.hypothesis`       | Rule-based speculation detection                |
    | `eds.reported_speech`  | Rule-based reported speech detection            |
    | `eds.history`          | Rule-based medical history detection            |

=== "Miscellaneous"

    | Pipeline               | Description                                     |
    | ---------------------- | ----------------------------------------------- |
    | `eds.dates`            | Date extraction and normalisation               |
    | `eds.measures`         | Measure extraction and normalisation            |
    | `eds.sections`         | Section detection                               |
    | `eds.reason`           | Rule-based hospitalisation reason detection     |

=== "NER"

<<<<<<< HEAD
    | Pipeline                 | Description                |
    | ------------------------ | -------------------------- |
    | `eds.covid`              | A COVID mentions detector  |
    | `eds.charlson`           | A Charlson score extractor |
    | `eds.sofa`               | A SOFA score extractor     |
    | `eds.emergency.priority` | A priority score extractor |
    | `eds.emergency.ccmu`     | A CCMU score extractor     |
    | `eds.emergency.gemsa`    | A GEMSA score extractor    |
    | `eds.TNM`                | A TNM score extractor      |
    | `eds.drugs`              | A Drug mentions extractor  |
=======
    | Pipeline                 | Description                 |
    | ------------------------ | --------------------------- |
    | `eds.covid`              | A COVID mentions detector   |
    | `eds.charlson`           | A Charlson score extractor  |
    | `eds.sofa`               | A SOFA score extractor      |
    | `eds.emergency.priority` | A priority score extractor  |
    | `eds.emergency.ccmu`     | A CCMU score extractor      |
    | `eds.emergency.gemsa`    | A GEMSA score extractor     |
    | `eds.TNM`                | A TNM score extractor       |
    | `eds.cim10`              | A CIM10 terminology matcher |
>>>>>>> b40cea90

## Disclaimer

The performances of an extraction pipeline may depend on the population and documents that are considered.

## Contributing to EDS-NLP

We welcome contributions ! Fork the project and propose a pull request. Take a look at the [dedicated page](contributing.md) for detail.

## Citation

If you use EDS-NLP, please cite us as below.

```bibtex
@misc{edsnlp,
  author = {Dura, Basile and Wajsburt, Perceval and Petit-Jean, Thomas and Cohen, Ariel and Jean, Charline and Bey, Romain},
  doi    = {10.5281/zenodo.6424993},
  title  = {EDS-NLP: efficient information extraction from French clinical notes},
  url    = {http://aphp.github.io/edsnlp}
}
```

\bibliography<|MERGE_RESOLUTION|>--- conflicted
+++ resolved
@@ -99,18 +99,6 @@
 
 === "NER"
 
-<<<<<<< HEAD
-    | Pipeline                 | Description                |
-    | ------------------------ | -------------------------- |
-    | `eds.covid`              | A COVID mentions detector  |
-    | `eds.charlson`           | A Charlson score extractor |
-    | `eds.sofa`               | A SOFA score extractor     |
-    | `eds.emergency.priority` | A priority score extractor |
-    | `eds.emergency.ccmu`     | A CCMU score extractor     |
-    | `eds.emergency.gemsa`    | A GEMSA score extractor    |
-    | `eds.TNM`                | A TNM score extractor      |
-    | `eds.drugs`              | A Drug mentions extractor  |
-=======
     | Pipeline                 | Description                 |
     | ------------------------ | --------------------------- |
     | `eds.covid`              | A COVID mentions detector   |
@@ -121,7 +109,7 @@
     | `eds.emergency.gemsa`    | A GEMSA score extractor     |
     | `eds.TNM`                | A TNM score extractor       |
     | `eds.cim10`              | A CIM10 terminology matcher |
->>>>>>> b40cea90
+    | `eds.drugs`              | A Drug mentions extractor   |
 
 ## Disclaimer
 
