--- conflicted
+++ resolved
@@ -29,13 +29,7 @@
 
 def note(module: DataFrameModules):
 
-<<<<<<< HEAD
-    spark = SparkSession.builder.getOrCreate()
-
-    data = [(i, i // 5, text) for i in range(20)]
-=======
     data = [(i, i // 5, text, datetime(2021, 1, 1)) for i in range(20)]
->>>>>>> b0c2bee5
 
     if module == DataFrameModules.PANDAS:
         return pd.DataFrame(
