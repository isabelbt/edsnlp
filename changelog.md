--- conflicted
+++ resolved
@@ -4,16 +4,14 @@
 
 ### Added
 
-<<<<<<< HEAD
 - Added binary distribution for linux aarch64 (Streamlit's environment)
+- `data.set_processing(...)` now expose an `autocast` parameter to disable or tweak the automatic casting of the tensor
+  during the processing. Autocasting should result in a slight speedup, but may lead to numerical instability.
+- Use `torch.inference_mode` to disable view tracking and version counter bumps during inference.
 - Added new separator option in eds.table and new input check
 - Added tables processing in eds.measurement
 - Added 'all' as possible input in eds.measurement measurements config
 - Added new units in eds.measurement
-=======
-- `data.set_processing(...)` now expose an `autocast` parameter to disable or tweak the automatic casting of the tensor
-  during the processing. Autocasting should result in a slight speedup, but may lead to numerical instability.
-- Use `torch.inference_mode` to disable view tracking and version counter bumps during inference.
 
 ### Changed
 
@@ -24,7 +22,6 @@
 - We now better handle empty documents in the `eds.transformer`, `eds.text_cnn` and `eds.ner_crf` components
 
 ## v0.12.3
->>>>>>> 9d1a6403
 
 ### Changed
 
