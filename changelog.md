# Changelog

<<<<<<< HEAD
## Pending Release

### Added

- Using a batch size of 2000 when distributing a pipeline with Spark
=======
## Pending release

### Added

- Add new pattern to pipeline `eds.dates` to identify cases where only the month is mentioned.
>>>>>>> 1f858af5

## v0.5.3 (2022-05-04)

### Added

- Support for strings in the example utility
- [TNM](https://en.wikipedia.org/wiki/TNM_staging_system) detection and normalisation with the `eds.TNM` pipeline
- Support for arbitrary callback for Pandas multiprocessing, with the `callback` argument

## v0.5.2 (2022-04-29)

### Added

- Support for chained attributes in the `processing` pipelines
- Colour utility with the category20 colour palette

### Fixed

- Correct a REGEX on the date detector (both `nov` and `nov.` are now detected, as all other months)

## v0.5.1 (2022-04-11)

### Fixed

- Updated Numpy requirements to be compatible with the `EDSPhraseMatcher`

## v0.5.0 (2022-04-08)

### Added

- New `eds` language to better fit French clinical documents and improve speed
- Testing for markdown codeblocks to make sure the documentation is actually executable

### Changed

- Complete revamp of the date detection pipeline, with better parsing and more exhaustive matching
- Reimplementation of the EDSPhraseMatcher in Cython, leading to a x15 speed increase

## v0.4.4

- Add `measures` pipeline
- Cap Jinja2 version to fix mkdocs
- Adding the possibility to add context in the processing module
- Improve the speed of char replacement pipelines (accents and quotes)
- Improve the speed of the regex matcher

## v0.4.3

- Fix regex matching on spans.
- Add fast_parse in date pipeline.
- Add relative_date information parsing

## v0.4.2

- Fix issue with `dateparser` library (see scrapinghub/dateparser#1045)
- Fix `attr` issue in the `advanced-regex` pipelin
- Add documentation for `eds.covid`
- Update the demo with an explanation for the regex

## v0.4.1

- Added support to Koalas DataFrames in the `edsnlp.processing` pipe.
- Added `eds.covid` NER pipeline for detecting COVID19 mentions.

## v0.4.0

- Profound re-write of the normalisation :
  - The custom attribute `CUSTOM_NORM` is completely abandoned in favour of a more _spacyfic_ alternative
  - The `normalizer` pipeline modifies the `NORM` attribute in place
  - Other pipelines can modify the `Token._.excluded` custom attribute
- EDS regex and term matchers can ignore excluded tokens during matching, effectively adding a second dimension to normalisation (choice of the attribute and possibility to skip _pollution_ tokens regardless of the attribute)
- Matching can be performed on custom attributes more easily
- Qualifiers are regrouped together within the `edsnlp.qualifiers` submodule, the inheritance from the `GenericMatcher` is dropped.
- `edsnlp.utils.filter.filter_spans` now accepts a `label_to_remove` parameter. If set, only corresponding spans are removed, along with overlapping spans. Primary use-case: removing pseudo cues for qualifiers.
- Generalise the naming convention for extensions, which keep the same name as the pipeline that created them (eg `Span._.negation` for the `eds.negation` pipeline). The previous convention is kept for now, but calling it issues a warning.
- The `dates` pipeline underwent some light formatting to increase robustness and fix a few issues
- A new `consultation_dates` pipeline was added, which looks for dates preceded by expressions specific to consultation dates
- In rule-based processing, the `terms.py` submodule is replaced by `patterns.py` to reflect the possible presence of regular expressions
- Refactoring of the architecture :
  - pipelines are now regrouped by type (`core`, `ner`, `misc`, `qualifiers`)
  - `matchers` submodule contains `RegexMatcher` and `PhraseMatcher` classes, which interact with the normalisation
  - `multiprocessing` submodule contains `spark` and `local` multiprocessing tools
  - `connectors` contains `Brat`, `OMOP` and `LabelTool` connectors
  - `utils` contains various utilities
- Add entry points to make pipeline usable directly, removing the need to import `edsnlp.components`.
- Add a `eds` namespace for components: for instance, `negation` becomes `eds.negation`. Using the former pipeline name still works, but issues a deprecation warning.
- Add 3 score pipelines related to emergency
- Add a helper function to use a spaCy pipeline as a Spark UDF.
- Fix alignment issues in RegexMatcher
- Change the alignment procedure, dropping clumsy `numpy` dependency in favour of `bisect`
- Change the name of `eds.antecedents` to `eds.history`.
  Calling `eds.antecedents` still works, but issues a deprecation warning and support will be removed in a future version.
- Add a `eds.covid` component, that identifies mentions of COVID
- Change the demo, to include NER components

## v0.3.2

- Major revamp of the normalisation.
  - The `normalizer` pipeline **now adds atomic components** (`lowercase`, `accents`, `quotes`, `pollution` & `endlines`) to the processing pipeline, and compiles the results into a new `Doc._.normalized` extension. The latter is itself a spaCy `Doc` object, wherein tokens are normalised and pollution tokens are removed altogether. Components that match on the `CUSTOM_NORM` attribute process the `normalized` document, and matches are brought back to the original document using a token-wise mapping.
  - Update the `RegexMatcher` to use the `CUSTOM_NORM` attribute
  - Add an `EDSPhraseMatcher`, wrapping spaCy's `PhraseMatcher` to enable matching on `CUSTOM_NORM`.
  - Update the `matcher` and `advanced` pipelines to enable matching on the `CUSTOM_NORM` attribute.
- Add an OMOP connector, to help go back and forth between OMOP-formatted pandas dataframes and spaCy documents.
- Add a `reason` pipeline, that extracts the reason for visit.
- Add an `endlines` pipeline, that classifies newline characters between spaces and actual ends of line.
- Add possibility to annotate within entities for qualifiers (`negation`, `hypothesis`, etc), ie if the cue is within the entity. Disabled by default.

## v0.3.1

- Update `dates` to remove miscellaneous bugs.
- Add `isort` pre-commit hook.
- Improve performance for `negation`, `hypothesis`, `antecedents`, `family` and `rspeech` by using spaCy's `filter_spans` and our `consume_spans` methods.
- Add proposition segmentation to `hypothesis` and `family`, enhancing results.

## v0.3.0

- Renamed `generic` to `matcher`. This is a non-breaking change for the average user, adding the pipeline is still :

  <!-- no-check -->

  ```python
  nlp.add_pipe("matcher", config=dict(terms=dict(maladie="maladie")))
  ```

- Removed `quickumls` pipeline. It was untested, unmaintained. Will be added back in a future release.
- Add `score` pipeline, and `charlson`.
- Add `advanced-regex` pipeline
- Corrected bugs in the `negation` pipeline

## v0.2.0

- Add `negation` pipeline
- Add `family` pipeline
- Add `hypothesis` pipeline
- Add `antecedents` pipeline
- Add `rspeech` pipeline
- Refactor the library :
  - Remove the `rules` folder
  - Add a `pipelines` folder, containing one subdirectory per component
  - Every component subdirectory contains a module defining the component, and a module defining a factory, plus any other utilities (eg `terms.py`)

## v0.1.0

First working version. Available pipelines :

- `section`
- `sentences`
- `normalization`
- `pollution`<|MERGE_RESOLUTION|>--- conflicted
+++ resolved
@@ -1,18 +1,11 @@
 # Changelog
 
-<<<<<<< HEAD
 ## Pending Release
 
 ### Added
 
+- Add new pattern to pipeline `eds.dates` to identify cases where only the month is mentioned.
 - Using a batch size of 2000 when distributing a pipeline with Spark
-=======
-## Pending release
-
-### Added
-
-- Add new pattern to pipeline `eds.dates` to identify cases where only the month is mentioned.
->>>>>>> 1f858af5
 
 ## v0.5.3 (2022-05-04)
 
